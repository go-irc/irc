--- conflicted
+++ resolved
@@ -142,20 +142,13 @@
 	config ClientConfig
 
 	// Internal state
-<<<<<<< HEAD
 	currentNick           string
 	limiter               chan struct{}
 	incomingPongChan      chan string
 	errChan               chan error
 	caps                  map[string]cap
 	remainingCapResponses int
-=======
-	currentNick      string
-	limiter          chan struct{}
-	incomingPongChan chan string
-	errChan          chan error
-	connected        bool
->>>>>>> ae0b4e81
+	connected             bool
 }
 
 // NewClient creates a client given an io stream and a client config.
